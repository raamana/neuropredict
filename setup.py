#!/usr/bin/env python

import versioneer
from setuptools import setup, find_packages
import versioneer

setup(name='neuropredict',
<<<<<<< HEAD
=======
      version=versioneer.get_version(),
      cmdclass=versioneer.get_cmdclass(),
>>>>>>> 83a81267
      description='Neuroimaging Predictive Analysis',
      long_description='Neuroimaging Predictive Analysis; neuropredict',
      author='Pradeep Reddy Raamana',
      author_email='raamana@gmail.com',
      url='https://github.com/raamana/neuropredict',
      packages=find_packages(exclude=["*.tests", "*.tests.*", "tests.*", "tests"]), # ['neuropredict'],
      install_requires=['numpy', 'scikit-learn', 'pyradigm', 'nibabel', 'scipy', 'matplotlib', 'setuptools'],
      classifiers=[
              'Intended Audience :: Science/Research',
              'Programming Language :: Python',
              'Topic :: Software Development',
              'Topic :: Scientific/Engineering',
              'Operating System :: Microsoft :: Windows',
              'Operating System :: POSIX',
              'Operating System :: Unix',
              'Operating System :: MacOS',
              'Programming Language :: Python :: 3.5',
              'Programming Language :: Python :: 3.6',
          ],
      entry_points={
          "console_scripts": [
              "neuropredict=neuropredict.__main__:main",
          ]
      },
      version=versioneer.get_version(),
      cmdclass=versioneer.get_cmdclass()

     )<|MERGE_RESOLUTION|>--- conflicted
+++ resolved
@@ -5,11 +5,8 @@
 import versioneer
 
 setup(name='neuropredict',
-<<<<<<< HEAD
-=======
       version=versioneer.get_version(),
       cmdclass=versioneer.get_cmdclass(),
->>>>>>> 83a81267
       description='Neuroimaging Predictive Analysis',
       long_description='Neuroimaging Predictive Analysis; neuropredict',
       author='Pradeep Reddy Raamana',
@@ -33,8 +30,6 @@
           "console_scripts": [
               "neuropredict=neuropredict.__main__:main",
           ]
-      },
-      version=versioneer.get_version(),
-      cmdclass=versioneer.get_cmdclass()
+      }
 
      )