
import os
from collections import Counter
from os.path import join as pjoin, exists as pexists
import pickle
import numpy as np
import traceback

from neuropredict import config_neuropredict as cfg
from neuropredict import visualize, rhst
from neuropredict.utils import load_options

def export_results(dict_to_save, out_dir, options_path):
    """
    Exports the results to simpler CSV format for use in other packages!

    Parameters
    ----------
    dict_to_save : dict
        Containing all the relevant results

    out_dir : str
        Path to save the results to.

    Returns
    -------
    None

    """

    confusion_matrix        = dict_to_save['confusion_matrix']
    accuracy_balanced       = dict_to_save['accuracy_balanced']
    method_names            = dict_to_save['method_names']
    feature_importances_rf  = dict_to_save['feature_importances_rf']
    feature_names           = dict_to_save['feature_names']
    num_times_misclfd       = dict_to_save['num_times_misclfd']
    num_times_tested        = dict_to_save['num_times_tested']

    num_rep_cv   = confusion_matrix.shape[0]
    num_datasets = confusion_matrix.shape[3]
    num_classes  = confusion_matrix.shape[2]

    # separating CSVs from the PDFs
    exp_dir = pjoin(out_dir, cfg.EXPORT_DIR_NAME)
    os.makedirs(exp_dir, exist_ok=True)

    # TODO think about how to export predictive probability per class per CV rep
    # pred_prob_per_class

    user_options = load_options(out_dir, options_path)
    print_aligned_msg = lambda msg1, msg2 : print('Exporting {msg1:<40} .. {msg2}'
                                                  ''.format(msg1=msg1, msg2=msg2))

    print('')
    try:
        # accuracy
        balacc_path = pjoin(exp_dir, 'balanced_accuracy.csv')
        np.savetxt(balacc_path, accuracy_balanced,
                   delimiter=cfg.DELIMITER,
                   fmt=cfg.EXPORT_FORMAT,
                   header=','.join(method_names))
        print_aligned_msg('accuracy distribution', 'Done.')

        # conf mat
        for mm in range(num_datasets):
<<<<<<< HEAD
            confmat_path = pjoin(exp_dir, 'confusion_matrix_{}.csv'.format(method_names[mm]))
            reshaped_matrix = np.reshape(confusion_matrix[:, :, :, mm], [num_rep_cv, num_classes * num_classes])
=======
            confmat_path = pjoin(exp_dir, 'confusion_matrix_{}.csv'
                                          ''.format(method_names[mm]))
            reshaped_matrix = np.reshape(confusion_matrix[:, :, :, mm],
                                         [num_rep_cv, num_classes * num_classes])
>>>>>>> 565a5141
            np.savetxt(confmat_path, reshaped_matrix,
                       delimiter=cfg.DELIMITER, fmt=cfg.EXPORT_FORMAT,
                       comments='shape of confusion matrix: '
                                'num_repetitions x num_classes^2')
        print_aligned_msg('confusion matrices', 'Done.')

        # misclassfiication rates
        avg_cfmat, misclf_rate = visualize.compute_pairwise_misclf(confusion_matrix)
        num_datasets = misclf_rate.shape[0]
        for mm in range(num_datasets):
            cmp_misclf_path = pjoin(exp_dir, 'average_misclassification_rates_{}.csv'
                                             ''.format(method_names[mm]))
            np.savetxt(cmp_misclf_path,
                       misclf_rate[mm, :],
                       fmt=cfg.EXPORT_FORMAT, delimiter=cfg.DELIMITER)
        print_aligned_msg('misclassfiication rates', 'Done.')

        # feature importance
        if user_options['classifier_name'].lower() in cfg.clfs_with_feature_importance:
            for mm in range(num_datasets):
                featimp_path = pjoin(exp_dir, 'feature_importance_{}.csv'
                                              ''.format(method_names[mm]))
                np.savetxt(featimp_path,
                           feature_importances_rf[mm],
                           fmt=cfg.EXPORT_FORMAT, delimiter=cfg.DELIMITER,
                           header=','.join(feature_names[mm]))
            print_aligned_msg('feature importance values', 'Done.')

        else:
            print_aligned_msg('feature importance values', 'Skipped.')
            print('\tCurrent predictive model does not provide them.')

        # subject-wise misclf frequencies
        perc_misclsfd, _, _, _ = visualize.compute_perc_misclf_per_sample(
                num_times_misclfd, num_times_tested)
        for mm in range(num_datasets):
            subwise_misclf_path = pjoin(exp_dir, 'subject_misclf_freq_{}.csv'
                                                 ''.format(method_names[mm]))
            # TODO there must be a more elegant way to write dict to CSV
            with open(subwise_misclf_path, 'w') as smf:
                for sid, val in perc_misclsfd[mm].items():
                    smf.write('{}{}{}\n'.format(sid, cfg.DELIMITER, val))
        print_aligned_msg('subject-wise misclf frequencies', 'Done.')

    except:
        traceback.print_exc()
        raise IOError('Unable to export the results to CSV files.')

    return


def report_best_params(best_params, method_names, out_dir):
    "Prints out the most frequently selected parameter values and saves them to disk."

    # best_params : list of num_reps elements, each a list of num_datasets dicts
    num_reps = len(best_params)
    param_names = list(best_params[0][0].keys())

    # building a list of best values (from each rep) for each parameter
    param_values = {label : dict() for label in method_names}
    for rep in range(num_reps):
        for ds, label in enumerate(method_names):
            param_values[label] = {param: list() for param in param_names}
            for param in best_params[rep][ds]:
                param_values[label][param].append(best_params[rep][ds][param])

    # finding frequent values and printing them
    print('\nThe most frequently selected parameter values are: ')
    most_freq_values = {label : dict() for label in method_names}
    maxwidth = 2 + max([len(p) for p in param_names])
    for ds, label in enumerate(method_names):
        print('  For feature set {} : {}'.format(ds, label))
        for param in param_names:
            pcounter = Counter(param_values[label][param])
            # most_common returns a list of tuples, with value and its frequency
            most_freq_values[label][param] = pcounter.most_common(1)[0][0]
            print('    {:{mw}} : {}'
                  ''.format(param, most_freq_values[label][param], mw=maxwidth))
        print('')

    # saving them
    try:
        out_results_path = pjoin(out_dir, cfg.file_name_best_param_values)
        with open(out_results_path, 'wb') as resfid:
            pickle.dump(most_freq_values, resfid)
    except:
        raise IOError('Error saving the results to disk!')

    return


def export_results_from_disk(results_file_path, out_dir, options_path):
    """
    Exports the results to simpler CSV format for use in other packages!

    Parameters
    ----------
    results_file_path : str
        Path to a pickle file containing all the relevant results

    out_dir : str
        Path to save the results to

    Returns
    -------
    None

    """

    dataset_paths, method_names, train_perc, num_repetitions, num_classes, \
    pred_prob_per_class, pred_labels_per_rep_fs, test_labels_per_rep, best_params,\
    feature_importances_rf, feature_names, num_times_misclfd, num_times_tested, \
    confusion_matrix, class_order, class_sizes, accuracy_balanced, auc_weighted, \
    positive_class = classifier_name, feat_select_method = rhst.load_results(
        results_file_path)

    locals_var_dict = locals()
    dict_to_save = {var: locals_var_dict[var]
                    for var in cfg.rhst_data_variables_to_persist}
    export_results(dict_to_save, out_dir, options_path)

    return<|MERGE_RESOLUTION|>--- conflicted
+++ resolved
@@ -63,15 +63,10 @@
 
         # conf mat
         for mm in range(num_datasets):
-<<<<<<< HEAD
-            confmat_path = pjoin(exp_dir, 'confusion_matrix_{}.csv'.format(method_names[mm]))
-            reshaped_matrix = np.reshape(confusion_matrix[:, :, :, mm], [num_rep_cv, num_classes * num_classes])
-=======
             confmat_path = pjoin(exp_dir, 'confusion_matrix_{}.csv'
                                           ''.format(method_names[mm]))
             reshaped_matrix = np.reshape(confusion_matrix[:, :, :, mm],
                                          [num_rep_cv, num_classes * num_classes])
->>>>>>> 565a5141
             np.savetxt(confmat_path, reshaped_matrix,
                        delimiter=cfg.DELIMITER, fmt=cfg.EXPORT_FORMAT,
                        comments='shape of confusion matrix: '
