--- conflicted
+++ resolved
@@ -42,41 +42,8 @@
     raise NotImplementedError('neuropredict requires Python 3+.')
 
 
-<<<<<<< HEAD
-class NeuroPredictException(Exception):
-    """Custom exception to distinguish neuropredict related errors (usage etc) from the usual."""
-    pass
-
-class MissingDataException(NeuroPredictException):
-    """Custom exception to uniquely identify this error. Helpful for testing etc"""
-    pass
-
-
-def get_parser():
-    "Parser to specify arguments and their defaults."
-
-    parser = argparse.ArgumentParser(prog="neuropredict", formatter_class=argparse.RawTextHelpFormatter,
-                                     description='Easy, standardized and comprehensive predictive analysis.')
-
-    help_text_fs_dir = textwrap.dedent("""
-    Absolute path to ``SUBJECTS_DIR`` containing the finished runs of Freesurfer parcellation
-    Each subject will be queried after its ID in the metadata file.
-
-    E.g. ``--fs_subject_dir /project/freesurfer_v5.3``
-    \n \n """)
-
-    help_text_user_defined_folder = textwrap.dedent("""
-    List of absolute paths to user's own features.
-
-    Format: Each of these folders contains a separate folder for each subject (named after its ID in the metadata file)
-    containing a file called features.txt with one number per line.
-    All the subjects (in a given folder) must have the number of features (#lines in file).
-    Different parent folders (describing one feature set) can have different number of features for each subject,
-    but they must all have the same number of subjects (folders) within them.
-=======
 def get_parser_classify():
     """"""
->>>>>>> 565a5141
 
     from neuropredict.base import get_parser_base
 
@@ -142,31 +109,8 @@
 
     """)
 
-<<<<<<< HEAD
-    help_imputation_strategy = textwrap.dedent("""
-    Strategy to impute any missing data (as encoded by NaNs).
-    
-    Default: 'raise', which raises an error if there is any missing data anywhere.
-    Currently available imputation strategies are: {}
-    
-    """.format(cfg.avail_imputation_strategies))
-
-    help_text_print_options = textwrap.dedent("""
-    Prints the options used in the run in an output folder.
-    
-    """)
-
-    parser.add_argument("-m", "--meta_file", action="store", dest="meta_file",
-                        default=None, required=False, help=help_text_metadata_file)
-
-    parser.add_argument("-o", "--out_dir", action="store", dest="out_dir", required=False, help=help_text_out_dir,
-                        default=None )
-
-    parser.add_argument("-f", "--fs_subject_dir", action="store", dest="fs_subject_dir",
-=======
     parser.add_argument("-f", "--fs_subject_dir", action="store",
                         dest="fs_subject_dir",
->>>>>>> 565a5141
                         default=None, help=help_text_fs_dir)
 
     user_defined.add_argument("-a", "--arff_paths", action="store",
@@ -186,170 +130,14 @@
                                default="all",
                                help=help_text_sub_groups)
 
-<<<<<<< HEAD
-    cv_args_group.add_argument("-k", "--num_features_to_select", dest="num_features_to_select",
-                        action="store", default=cfg.default_num_features_to_select,
-                        help=help_text_feature_selection)
-
-    cv_args_group.add_argument("-sg", "--sub_groups", action="store", dest="sub_groups",
-                        nargs="*",
-                        default="all",
-                        help=help_text_sub_groups)
-
-    cv_args_group.add_argument("-g", "--gs_level", action="store", dest="gs_level",
-                        default="light", help=help_text_gs_level, choices=cfg.GRIDSEARCH_LEVELS)
-
-    pipeline_group = parser.add_argument_group(title='Predictive Model',
-                                              description='Parameters related to pipeline comprising the predictive model')
-
-    pipeline_group.add_argument("-is", "--impute_strategy", action="store",
-                                dest="impute_strategy",
-                                default=cfg.default_imputation_strategy,
-                                help=help_imputation_strategy,
-                                choices=cfg.avail_imputation_strategies_with_raise)
-
-    pipeline_group.add_argument("-fs", "--feat_select_method", action="store", dest="feat_select_method",
-                                default=cfg.default_feat_select_method, help=help_feat_select_method,
-                                choices=cfg.feature_selection_choices)
-
-    pipeline_group.add_argument("-e", "--classifier", action="store", dest="classifier",
-                                default=cfg.default_classifier, help=help_classifier,
-                                choices=cfg.classifier_choices)
-
-    vis_args = parser.add_argument_group(title='Visualization',
-                                         description='Parameters related to generating visualizations')
-
-    vis_args.add_argument("-z", "--make_vis", action="store", dest="make_vis",
-                        default=None, help=help_text_make_vis)
-
-    comp_args = parser.add_argument_group(title='Computing',
-                                         description='Parameters related to computations/debugging')
-
-    comp_args.add_argument("-c", "--num_procs", action="store", dest="num_procs",
-                        default=cfg.DEFAULT_NUM_PROCS, help=help_text_num_cpus)
-
-    comp_args.add_argument("--po", "--print_options", action="store",
-                           dest="print_opt_dir",
-                        default=False, help=help_text_print_options)
-
-    comp_args.add_argument('-v', '--version', action='version',
-                        version='%(prog)s {version}'.format(version=__version__))
-=======
     pipeline_group.add_argument("-e", "--classifier", action="store",
                                 dest="classifier",
                                 default=cfg.default_classifier, help=help_classifier,
                                 choices=cfg.classifier_choices, type=str.lower)
->>>>>>> 565a5141
 
     return parser
 
 
-<<<<<<< HEAD
-def print_options(run_dir):
-    """
-    Prints options used in a previous run.
-
-    Parameters
-    ----------
-    run_dir : str
-        Path to a folder to with options from a previous run stored.
-
-    """
-
-    from neuropredict.utils import load_options
-
-    print('\n\nOptions used in the run\n{}\n'.format(run_dir))
-    user_options = load_options(run_dir)
-    # print(user_options)
-    for key, val in user_options.items():
-        if key.lower() not in ('sample_ids', 'classes'):
-            print('{:>25} : {}'.format(key, val))
-
-    return
-
-
-def organize_inputs(user_args):
-    """
-    Validates the input features specified and returns organized list of paths and readers.
-
-    Parameters
-    ----------
-    user_args : ArgParse object
-        Various options specified by the user.
-
-    Returns
-    -------
-    user_feature_paths : list
-        List of paths to specified input features
-    user_feature_type : str
-        String identifying the type of user-defined input
-    fs_subject_dir : str
-        Path to freesurfer subject directory, if supplied.
-
-    """
-
-    atleast_one_feature_specified = False
-    # specifying pyradigm avoids the need for separate meta data file
-    meta_data_supplied = False
-    meta_data_format = None
-
-    if not_unspecified(user_args.fs_subject_dir):
-        fs_subject_dir = abspath(user_args.fs_subject_dir)
-        if not pexists(fs_subject_dir):
-            raise IOError("Given Freesurfer directory doesn't exist.")
-        atleast_one_feature_specified = True
-    else:
-        fs_subject_dir = None
-
-    # ensuring only one type is specified
-    mutually_excl_formats = ['user_feature_paths', 'data_matrix_paths', 'pyradigm_paths', 'arff_paths']
-    not_none_count = 0
-    for format in mutually_excl_formats:
-        if not_unspecified(getattr(user_args, format)):
-            not_none_count = not_none_count + 1
-    if not_none_count > 1:
-        raise ValueError('Only one of the following formats can be specified:\n{}'.format(mutually_excl_formats))
-
-    if not_unspecified(user_args.user_feature_paths):
-        user_feature_paths = check_paths(user_args.user_feature_paths, path_type='user defined (dir_of_dirs)')
-        atleast_one_feature_specified = True
-        user_feature_type = 'dir_of_dirs'
-
-    elif not_unspecified(user_args.data_matrix_paths):
-        user_feature_paths = check_paths(user_args.data_matrix_paths, path_type='data matrix')
-        atleast_one_feature_specified = True
-        user_feature_type = 'data_matrix'
-
-    elif not_unspecified(user_args.pyradigm_paths):
-        user_feature_paths = check_paths(user_args.pyradigm_paths, path_type='pyradigm')
-        atleast_one_feature_specified = True
-        meta_data_supplied = user_feature_paths[0]
-        meta_data_format = 'pyradigm'
-        user_feature_type = 'pyradigm'
-
-    elif not_unspecified(user_args.arff_paths):
-        user_feature_paths = check_paths(user_args.arff_paths, path_type='ARFF')
-        atleast_one_feature_specified = True
-        user_feature_type = 'arff'
-        meta_data_supplied = user_feature_paths[0]
-        meta_data_format = 'arff'
-    else:
-        user_feature_paths = None
-        user_feature_type = None
-
-    # map in python 3 returns a generator, not a list, so len() wouldnt work
-    if not isinstance(user_feature_paths, list):
-        user_feature_paths = list(user_feature_paths)
-
-    if not atleast_one_feature_specified:
-        raise ValueError('Atleast one method specifying features must be specified. '
-                         'It can be a path(s) to pyradigm dataset, matrix file, user-defined folder or a Freesurfer subject directory.')
-
-    return user_feature_paths, user_feature_type, fs_subject_dir, meta_data_supplied, meta_data_format
-
-
-=======
->>>>>>> 565a5141
 def parse_args():
     """Parser/validator for the cmd line args."""
 
@@ -384,12 +172,8 @@
                         print('\n\nSaving the visualizations to \n{}'.format(out_dir))
                         make_visualizations(res_path, out_dir)
                 else:
-<<<<<<< HEAD
-                    raise ValueError('Given folder does not exist, or has no results!')
-=======
                     raise ValueError('Given folder does not exist, '
                                      'or has no results file!')
->>>>>>> 565a5141
 
             sys.exit(0)
 
@@ -441,8 +225,6 @@
 
     impute_strategy = validate_impute_strategy(user_args.impute_strategy)
 
-    impute_strategy = validate_impute_strategy(user_args.impute_strategy)
-
     grid_search_level = user_args.gs_level.lower()
     if grid_search_level not in cfg.GRIDSEARCH_LEVELS:
         raise ValueError('Unrecognized level of grid search. Valid choices: {}'
@@ -455,11 +237,7 @@
     options_to_save = [sample_ids, classes, out_dir, user_feature_paths,
                        user_feature_type, fs_subject_dir, train_perc, num_rep_cv,
                        positive_class, subgroups, feature_selection_size, num_procs,
-<<<<<<< HEAD
-                       grid_search_level, classifier, feat_select_method]
-=======
                        grid_search_level, classifier, dim_red_method]
->>>>>>> 565a5141
     options_path = save_options(options_to_save, out_dir)
 
     return sample_ids, classes, out_dir, options_path, \
@@ -467,11 +245,7 @@
            train_perc, num_rep_cv, \
            positive_class, subgroups, \
            feature_selection_size, impute_strategy, num_procs, \
-<<<<<<< HEAD
-           grid_search_level, classifier, feat_select_method
-=======
            grid_search_level, classifier, dim_red_method
->>>>>>> 565a5141
 
 
 def make_visualizations(results_file_path, out_dir, options_path=None):
@@ -561,18 +335,6 @@
     plt.close('all')
 
     return
-
-
-def validate_impute_strategy(user_choice):
-    """Checks that user made a valid choice."""
-
-    user_choice = user_choice.lower()
-    if user_choice != cfg.default_imputation_strategy and \
-            user_choice not in cfg.avail_imputation_strategies:
-        raise ValueError('Unrecognized imputation strategy!\n\tchoose one of {}'
-                         ''.format(cfg.avail_imputation_strategies))
-
-    return user_choice
 
 
 def validate_class_set(classes, subgroups, positive_class=None):
@@ -642,12 +404,8 @@
     Parameters
     ----------
     method_list : list of callables
-<<<<<<< HEAD
-        Set of predefined methods returning a vector of features for a given sample id and location
-=======
         Set of predefined methods returning a vector of features f
         or a given sample id and location
->>>>>>> 565a5141
 
     out_dir : str
         Path to the output folder
@@ -667,14 +425,9 @@
         Choices = ('dir_of_dirs', 'data_matrix')
 
     user_impute_strategy : str
-<<<<<<< HEAD
-        Strategy to handle the missing data: whether to raise an error if data is missing, or
-            to impute them using the method chosen here.
-=======
         Strategy to handle the missing data:
         whether to raise an error if data is missing,
         or to impute them using the method chosen here.
->>>>>>> 565a5141
 
     Returns
     -------
@@ -685,12 +438,8 @@
         Path to the file containing paths to imported feature sets
 
     missing_data_flag : list
-<<<<<<< HEAD
-        List of boolean flags indicating whether data is missing in each of the input datasets.
-=======
         List of boolean flags
         indicating whether data is missing in each of the input datasets.
->>>>>>> 565a5141
 
     """
 
@@ -705,12 +454,8 @@
     for mm, cur_method in enumerate(method_list):
         if cur_method in [get_pyradigm]:
 
-<<<<<<< HEAD
-            method_name, out_path_cur_dataset = process_pyradigm(feature_path[mm], subjects, classes)
-=======
             method_name, out_path_cur_dataset = process_pyradigm(feature_path[mm],
                                                                  subjects, classes)
->>>>>>> 565a5141
 
             # if feature_type in ['pyradigm']:
             #     loaded_dataset = MLDataset(filepath=feature_path[mm])
@@ -731,13 +476,8 @@
 
         elif cur_method in [get_arff]:
 
-<<<<<<< HEAD
-            method_name, out_path_cur_dataset = process_arff(feature_path[mm], subjects, classes,
-                                                             out_dir)
-=======
             method_name, out_path_cur_dataset = process_arff(
                     feature_path[mm], subjects, classes, out_dir)
->>>>>>> 565a5141
 
             # loaded_dataset = MLDataset(arff_path=feature_path[mm])
             # if len(loaded_dataset.description) > 1:
@@ -771,11 +511,7 @@
                                                     cur_method, feature_type)
 
         # checking for presence of any missing data
-<<<<<<< HEAD
-        data_mat, targets, ids = MLDataset(filepath=out_path_cur_dataset).data_and_labels()
-=======
         data_mat, targets, ids = load_dataset(out_path_cur_dataset).data_and_labels()
->>>>>>> 565a5141
         is_nan = np.isnan(data_mat)
         if is_nan.any():
             data_missing_here = True
@@ -802,12 +538,8 @@
     if any(missing_data_flag):
         print('\nOne or more of the input datasets have missing data!')
         if user_impute_strategy == 'raise':
-<<<<<<< HEAD
-            raise MissingDataException('Fill them and rerun, or choose one of the available '
-=======
             raise MissingDataException('Fill them and rerun, '
                                        'or choose one of the available '
->>>>>>> 565a5141
                                        'imputation strategies: {}'
                                        ''.format(cfg.avail_imputation_strategies))
         else:
@@ -893,12 +625,8 @@
 def prepare_and_run(subjects, classes, out_dir, options_path,
                     user_feature_paths, user_feature_type, fs_subject_dir,
                     train_perc, num_rep_cv, positive_class,
-<<<<<<< HEAD
-                    sub_group_list, feature_selection_size, user_impute_strategy, num_procs,
-=======
                     sub_group_list, feature_selection_size,
                     user_impute_strategy, num_procs,
->>>>>>> 565a5141
                     grid_search_level, classifier, feat_select_method):
     "Organizes the inputs and prepares them for CV"
 
@@ -919,15 +647,10 @@
               '\n{}'.format('-'*80, ','.join(sub_group), sgi+1, num_sg, '-'*80))
         out_dir_sg = pjoin(out_dir, sub_group_identifier(sub_group, sg_index=sgi+1))
         results_file_path = rhst.run(dataset_paths_file, method_names, out_dir_sg,
-<<<<<<< HEAD
-                                     train_perc=train_perc, num_repetitions=num_rep_cv,
-                                     positive_class=positive_class, sub_group=sub_group,
-=======
                                      train_perc=train_perc,
                                      num_repetitions=num_rep_cv,
                                      positive_class=positive_class,
                                      sub_group=sub_group,
->>>>>>> 565a5141
                                      feat_sel_size=feature_selection_size,
                                      impute_strategy=impute_strategy,
                                      missing_flag=missing_flag,
