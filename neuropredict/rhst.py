--- conflicted
+++ resolved
@@ -93,15 +93,7 @@
         train_data_mat, test_data_mat = impute_missing_data(train_data_mat, train_labels,
                                                             impute_strategy, test_data_mat)
 
-<<<<<<< HEAD
-    if impute_strategy is not None:
-        train_data_mat, test_data_mat = impute_missing_data(train_data_mat, train_labels,
-                                                            impute_strategy, test_data_mat)
-
-    train_class_sizes = list(train_fs.class_sizes.values())
-=======
     train_class_sizes = list(train_fs.target_sizes.values())
->>>>>>> 565a5141
 
     # TODO look for ways to avoid building this every iter and every dataset.
     pipeline, param_grid = get_pipeline(train_class_sizes,
@@ -131,11 +123,7 @@
     # making predictions on the test set and assessing their performance
     pred_test_labels = best_pipeline.predict(test_data_mat)
 
-<<<<<<< HEAD
-    # only the selected features (via index_selected_features) get non-nan value
-=======
     # only the selected features get non-nan value
->>>>>>> 565a5141
     feat_importance = get_feature_importance(classifier_name, best_clf,
                                              best_fsr, train_fs.num_features)
 
@@ -211,14 +199,9 @@
     #                   n_jobs=cfg.GRIDSEARCH_NUM_JOBS,
     #                   pre_dispatch=cfg.GRIDSEARCH_PRE_DISPATCH)
 
-<<<<<<< HEAD
-    # not specifying n_jobs to avoid any kind of parallelism (joblib) from within sklearn
-    # to avoid potentially bad interactions with outer parallization with builtin multiprocessing library
-=======
     # not specifying n_jobs to avoid any kind of parallelism (joblib) from within
     # sklearn to avoid potentially bad interactions with outer parallelization
     # with builtin multiprocessing library
->>>>>>> 565a5141
     gs = GridSearchCV(estimator=pipeline, param_grid=param_grid, cv=inner_cv,
                       refit=cfg.refit_best_model_on_ALL_training_set)
 
@@ -230,15 +213,9 @@
         filterwarnings(action='once', category=UserWarning,
                        message='Some inputs do not have OOB scores')
         np.seterr(divide='ignore', invalid='ignore')
-<<<<<<< HEAD
-        warnings.filterwarnings(action='once', category=RuntimeWarning,
-                                message='invalid value encountered in true_divide')
-        warnings.simplefilter(action='once', category=DeprecationWarning)
-=======
         filterwarnings(action='once', category=RuntimeWarning,
                        message='invalid value encountered in true_divide')
         simplefilter(action='once', category=DeprecationWarning)
->>>>>>> 565a5141
 
         gs.fit(train_data_mat, train_labels)
 
@@ -432,14 +409,6 @@
         print('Parallelizing the repetitions of CV with {} processes ...'
               ''.format(num_procs))
         with Manager() as proxy_manager:
-<<<<<<< HEAD
-            shared_inputs = proxy_manager.list([datasets, impute_strategy,
-                                                train_size_common, feat_sel_size, train_perc,
-                                                total_test_samples, num_classes, num_features, label_set,
-                                                method_names, pos_class_index, out_results_dir,
-                                                grid_search_level, classifier_name, feat_select_method])
-            partial_func_holdout = partial(holdout_trial_compare_datasets, *shared_inputs)
-=======
             shared_inputs = proxy_manager.list(
                     [datasets, impute_strategy, train_size_common, feat_sel_size,
                      train_perc, total_test_samples, num_classes, num_features,
@@ -447,25 +416,17 @@
                      grid_search_level, classifier_name, feat_select_method])
             partial_func_holdout = partial(holdout_trial_compare_datasets,
                                            *shared_inputs)
->>>>>>> 565a5141
 
             with Pool(processes=num_procs) as pool:
                 cv_results = pool.map(partial_func_holdout, range(num_repetitions))
     else:
         # switching to regular sequential for loop
-<<<<<<< HEAD
-        partial_func_holdout = partial(holdout_trial_compare_datasets, datasets, impute_strategy,
-                                       train_size_common, feat_sel_size,
-                                       train_perc, total_test_samples, num_classes, num_features, label_set,
-                                       method_names, pos_class_index, out_results_dir, grid_search_level,
-=======
         partial_func_holdout = partial(holdout_trial_compare_datasets, datasets,
                                        impute_strategy, train_size_common,
                                        feat_sel_size, train_perc, total_test_samples,
                                        num_classes, num_features, class_set,
                                        method_names, pos_class_index,
                                        out_results_dir, grid_search_level,
->>>>>>> 565a5141
                                        classifier_name, feat_select_method)
         cv_results = [partial_func_holdout(rep_id=rep) for rep in range(num_repetitions)]
 
@@ -513,11 +474,7 @@
         raise ValueError('Invalid state - Zero samples selected for training!'
                          'Check the class size distribution in dataset!')
 
-<<<<<<< HEAD
-    total_test_samples = np.int64(np.sum(class_sizes) - num_classes * train_size_common)
-=======
     total_test_samples = np.int64(np.sum(target_sizes) - num_classes * train_size_common)
->>>>>>> 565a5141
 
     return train_size_common, total_test_samples
 
@@ -589,27 +546,7 @@
     return print_options
 
 
-<<<<<<< HEAD
-def impute_missing_data(train_data, train_labels, strategy, test_data):
-    """
-    Imputes missing values in train/test data matrices using the given strategy,
-    based on train data alone.
-
-    """
-
-    from sklearn.impute import SimpleImputer
-    # TODO integrate and use the missingdata pkg (with more methods) when time permits
-    imputer = SimpleImputer(missing_values=cfg.missing_value_identifier,
-                            strategy=strategy)
-    imputer.fit(train_data, train_labels)
-
-    return imputer.transform(train_data), imputer.transform(test_data)
-
-
-def remap_labels(datasets, common_ds, class_set, positive_class=None):
-=======
 def remap_labels(datasets, common_ds, class_set):
->>>>>>> 565a5141
     """re-map the labels (from 1 to n) to ensure numeric labels do not differ"""
 
     numeric_labels = make_numeric_labels(class_set)
@@ -624,21 +561,12 @@
     return datasets
 
 
-<<<<<<< HEAD
-def holdout_trial_compare_datasets(datasets, impute_strategy,
-                                   train_size_common, feat_sel_size, train_perc,
-                                   total_test_samples, num_classes, num_features_per_dataset,
-                                   label_set, method_names, pos_class_index,
-                                   out_results_dir, grid_search_level,
-                                   classifier_name, feat_select_method, rep_id=None):
-=======
 def holdout_trial_compare_datasets(datasets, impute_strategy, train_size_common,
                                    feat_sel_size, train_perc, total_test_samples,
                                    num_classes, num_features_per_dataset, class_set,
                                    method_names, pos_class_index, out_results_dir,
                                    grid_search_level, classifier_name,
                                    feat_select_method, rep_id=None):
->>>>>>> 565a5141
     """
     Runs a single iteration of optimizing the chosen pipeline on the chosen
     training set, and evaluations on the given test set.
@@ -648,13 +576,8 @@
     datasets
 
     impute_strategy : str
-<<<<<<< HEAD
-        Strategy to handle the missing data: whether to raise an error if data is missing, or
-            to impute them using the method chosen here.
-=======
         Strategy to handle the missing data: whether to raise an error if data is
         missing, or to impute them using the method chosen here.
->>>>>>> 565a5141
 
     train_size_common
     feat_sel_size
@@ -725,14 +648,9 @@
         train_fs = datasets[dd].get_subset(train_set)
         test_fs = datasets[dd].get_subset(test_set)
 
-<<<<<<< HEAD
-        pred_prob_per_class[dd, :, :], pred_labels_per_rep_fs[dd, :], true_test_labels, \
-        conf_mat, misclsfd_ids_this_run[dd], feature_importances[dd], best_params[dd] = \
-=======
         pred_prob_per_class[dd, :, :], pred_labels_per_rep_fs[dd,:], \
         _ignored_true_test_labels, conf_mat, misclsfd_ids_this_run[dd], \
         feature_importances[dd], best_params[dd] = \
->>>>>>> 565a5141
             eval_optimized_model_on_testset(train_fs, test_fs,
                                             impute_strategy=impute_strategy,
                                             train_perc=train_perc,
